"""
Configuración de URLs para la aplicación Taller Mecánico

Este archivo define todas las rutas URL de la aplicación, incluyendo:

- URLs de autenticación (login, logout, perfil)
- URLs de API REST para operaciones CRUD automáticas
- URLs para vistas basadas en plantillas (formularios manuales)
- URLs para ViewSets con routers automáticos

Cada URL tiene un nombre único (name) que se usa en templates y redirecciones.
"""

from django.urls import path, include
from . import views
from rest_framework.routers import DefaultRouter

# ========== CONFIGURACIÓN DEL ROUTER ==========
# Router automático para ViewSets que genera URLs REST estándar
router = DefaultRouter()
# Comentado temporalmente hasta que se implementen estos ViewSets
# router.register(r'agendas', views.AgendaViewSet)      # URLs para citas: /agendas/, /agendas/{id}/
# router.register(r'registros', views.RegistroViewSet)  # URLs para registros: /registros/, /registros/{id}/

# ========== PATRÓN DE URLS ==========
# Las URLs siguen el patrón estándar de Django:
# path('ruta/', vista, name='nombre_unico')
# path('ruta/<tipo:parametro>/', vista, name='nombre_unico')

urlpatterns = [
    # ========== URLS DE AUTENTICACIÓN ==========
    # Sistema de login/logout y gestión de usuarios
    path('login/', views.login_view, name='login'),           # Página de inicio de sesión
    path('logout/', views.logout_view, name='logout'),        # Cierre de sesión
    path('perfil/', views.perfil_view, name='perfil'),         # Perfil de usuario

    # ========== URLS DE DASHBOARDS ==========
    # Página de inicio que redirige según el rol del usuario
    path('inicio/', views.inicio, name='inicio'),
    
    # Dashboard para el jefe del taller
    path('dashboard-jefe/', views.dashboard_jefe, name='dashboard_jefe'),
    
    # Dashboard para el encargado
    path('dashboard-encargado/', views.dashboard_encargado, name='dashboard_encargado'),
    
    # Dashboard para el mecánico
    path('dashboard-mecanico/', views.dashboard_mecanico, name='dashboard_mecanico'),
    path('mecanico/reparacion/<int:reparacion_id>/', views.gestionar_reparacion_mecanico, name='gestionar_reparacion_mecanico'),
    
    # Gestión de tareas
    path('tareas/', views.listar_tareas, name='listar_tareas'),
<<<<<<< HEAD
    path('tareas/', views.listar_tareas, name='lista_tareas'),  # Alias para compatibilidad con templates
    path('tareas/crear/', views.crear_tarea, name='crear_tarea'),
    path('tareas/editar/<int:tarea_id>/', views.editar_tarea, name='editar_tarea'),
    path('tareas/eliminar/<int:tarea_id>/', views.eliminar_tarea, name='eliminar_tarea'),
    path('tareas/<int:tarea_id>/estado/<str:nuevo_estado>/', views.cambiar_estado_tarea, name='cambiar_estado_tarea'),
=======
    path('tareas/crear/', views.crear_tarea, name='crear_tarea'),
    path('tareas/editar/<int:tarea_id>/', views.editar_tarea, name='editar_tarea'),
    path('tareas/eliminar/<int:tarea_id>/', views.eliminar_tarea, name='eliminar_tarea'),
    path('tareas/cambiar-estado/<int:tarea_id>/<str:nuevo_estado>/', views.cambiar_estado_tarea, name='cambiar_estado_tarea'),
>>>>>>> 92f915fc
    
    # Dashboard de reparaciones
    path('reparaciones/', views.dashboard_reparaciones, name='dashboard_reparaciones'),
    path('reparaciones/nueva/', views.crear_reparacion, name='crear_reparacion'),
    path('reparaciones/editar/<int:pk>/', views.editar_reparacion, name='editar_reparacion'),
    path('reparaciones/eliminar/<int:pk>/', views.eliminar_reparacion, name='eliminar_reparacion'),
    path('reparaciones/<int:repair_id>/tomar/', views.tomar_reparacion, name='tomar_reparacion'),
    # Reportes
    path('reportes/ingresos/', views.reportes_ingresos, name='reportes_ingresos'),
    path('reportes/ingresos/exportar/', views.exportar_ingresos_excel, name='exportar_ingresos_excel'),
    
    # ========== URLS DE API REST ==========
    # URLs automáticas para operaciones CRUD usando Django REST Framework
    # Estas URLs siguen el patrón REST: GET, POST, PUT, DELETE

    # ========== GESTIÓN DE VEHÍCULOS ==========
    # Listado de vehículos
    path('vehiculos/', views.VehiculoListView.as_view(), name='vehiculos-lista'),
    path('vehiculos/agregar/', views.vehiculo_agregar, name='vehiculo-agregar'),
    path('vehiculos/agregar/<int:cliente_id>/', views.vehiculo_agregar, name='vehiculo-agregar-cliente'),
    path('vehiculos/editar/<int:pk>/', views.vehiculo_editar, name='vehiculo-editar'),
    path('vehiculos/eliminar/<int:pk>/', views.vehiculo_eliminar, name='vehiculo-eliminar'),
    path('api/clientes/buscar/', views.buscar_clientes, name='buscar-clientes'),
    
    # Clientes - operaciones CRUD automáticas
    path('clientes/', views.ClienteListCreate.as_view(), name='clientes-list-create'),        # GET (listar), POST (crear)
    path('clientes/<int:pk>/', views.ClienteRetrieveUpdateDestroy.as_view(), name='cliente-detail'),  # GET, PUT, DELETE por ID

    # Empleados - operaciones CRUD automáticas
    path('empleados/', views.EmpleadoListCreate.as_view(), name='empleados-list-create'),      # GET (listar), POST (crear)
    path('empleados/<int:pk>/', views.EmpleadoRetrieveUpdateDestroy.as_view(), name='empleado-detail'),  # GET, PUT, DELETE por ID

    # Servicios - operaciones CRUD automáticas
    path('servicios/', views.ServicioListCreate.as_view(), name='servicios-list-create'),      # GET (listar), POST (crear)
    path('servicios/<int:pk>/', views.ServicioRetrieveUpdateDestroy.as_view(), name='servicio-detail'),  # GET, PUT, DELETE por ID

    # API Vehículos - operaciones CRUD automáticas
    path('api/vehiculos/', views.VehiculoListCreate.as_view(), name='api-vehiculos-list-create'),      # GET (listar), POST (crear)
    path('api/vehiculos/<int:pk>/', views.VehiculoRetrieveUpdateDestroy.as_view(), name='api-vehiculo-detail'),  # GET, PUT, DELETE por ID

    # Reparaciones - operaciones CRUD automáticas (API)
    path('api/reparaciones/', views.ReparacionListCreate.as_view(), name='api-reparaciones-list-create'),      # GET (listar), POST (crear)
    path('api/reparaciones/<int:pk>/', views.ReparacionRetrieveUpdateDestroy.as_view(), name='api-reparacion-detail'),  # GET, PUT, DELETE por ID

    # ========== URLS DE VISTAS BASADAS EN PLANTILLAS ==========
    # Estas son las vistas que renderizan templates HTML para formularios manuales

    # Dashboard principal
    path('inicio/', views.inicio, name='inicio'),  # Página de inicio/dashboard

    # ========== GESTIÓN DE CLIENTES ==========
    path('clientes/lista/', views.clientes_lista, name='clientes-lista'),          # Listar todos los clientes
    path('clientes/crear/', views.clientes_crear, name='clientes-crear'),           # Formulario para crear cliente
    path('clientes/editar/<int:pk>/', views.clientes_editar, name='clientes-editar'),  # Formulario para editar cliente
    path('clientes/eliminar/<int:pk>/', views.clientes_eliminar, name='clientes-eliminar'),  # Confirmación para eliminar cliente

    # ========== GESTIÓN DE EMPLEADOS ==========
    path('empleados/lista/', views.empleados_lista, name='empleados-lista'),          # Listar todos los empleados
    path('empleados/crear/', views.empleados_crear, name='empleados-crear'),           # Formulario para crear empleado
    path('empleados/editar/<int:pk>/', views.empleados_editar, name='empleados-editar'),  # Formulario para editar empleado
    path('empleados/eliminar/<int:pk>/', views.empleados_eliminar, name='empleados-eliminar'),  # Confirmación para eliminar empleado

    # ========== GESTIÓN DE SERVICIOS ==========
<<<<<<< HEAD
    path('servicios/lista/', views.servicios_lista, name='servicios-lista'),          # Listar todos los servicios
    path('servicios/crear/', views.servicios_crear, name='servicios-crear'),           # Formulario para crear servicio
    path('servicios/editar/<int:pk>/', views.servicios_editar, name='servicios-editar'),  # Formulario para editar servicio
    path('servicios/eliminar/<int:pk>/', views.servicios_eliminar, name='servicios-eliminar'),  # Confirmación para eliminar servicio
=======
    # IMPORTANTE: No eliminar estas URLs - están referenciadas en base.html línea 107
    path('servicios/lista/', views.servicios_lista, name='servicios-lista'),
    path('servicios/crear/', views.servicios_crear, name='servicios-crear'),
    path('servicios/editar/<int:pk>/', views.servicios_editar, name='servicios-editar'),
    path('servicios/eliminar/<int:pk>/', views.servicios_eliminar, name='servicios-eliminar'),
>>>>>>> 92f915fc

    # ========== GESTIÓN DE CITAS ==========
    # IMPORTANTE: Estas URLs son requeridas por dashboard_encargado.html y dashboard_jefe.html
    # Temporalmente redirigen a not_implemented_view hasta que se implementen
    path('citas/', views.not_implemented_view, name='lista_citas'),
    path('citas/agregar/', views.not_implemented_view, name='agregar_cita'),
    path('citas/crear/', views.not_implemented_view, name='crear_cita'),  # Alias for agregar_cita
    path('citas/<int:pk>/', views.not_implemented_view, name='detalle_cita'),
    path('citas/editar/<int:pk>/', views.not_implemented_view, name='editar_cita'),
    path('citas/eliminar/<int:pk>/', views.not_implemented_view, name='eliminar_cita'),

    # ========== GESTIÓN DE INVENTARIO ==========
    # Comentado temporalmente hasta que se implementen las vistas de inventario
    # path('inventario/', views.inventario_lista, name='inventario-lista'),
    # path('inventario/agregar/', views.inventario_agregar, name='inventario-agregar'),
    # path('inventario/editar/<int:pk>/', views.inventario_editar, name='inventario-editar'),
    # path('inventario/eliminar/<int:pk>/', views.inventario_eliminar, name='inventario-eliminar'),

    # ========== GESTIÓN DE FACTURAS ==========
    # Comentado temporalmente hasta que se implementen las vistas de facturas
    # path('facturas/', views.facturas_lista, name='facturas-lista'),
    # path('facturas/crear/', views.factura_crear, name='factura-crear'),
    # path('facturas/ver/<int:pk>/', views.factura_ver, name='factura-ver'),
    # path('facturas/eliminar/<int:pk>/', views.factura_eliminar, name='factura-eliminar'),

    # ========== GESTIÓN DE REPARACIONES ==========
    path('reparaciones/disponibles/', views.listar_reparaciones_disponibles, name='reparaciones_disponibles'),
    path('reparaciones/<int:reparacion_id>/tomar/', views.tomar_reparacion, name='tomar_reparacion'),
    path('reparaciones/<int:pk>/', views.detalle_reparacion, name='detalle_reparacion'),

    # ========== REPORTES ==========
    # Comentado temporalmente hasta que se implementen las vistas de reportes
    # path('reportes/', views.reportes, name='reportes'),
    # path('reportes/ventas/', views.reporte_ventas, name='reporte-ventas'),
    # path('reportes/inventario/', views.reporte_inventario, name='reporte-inventario'),
    # path('reportes/ingresos/', views.reportes_ingresos, name='reporte-ingresos'),
    # path('reportes/ingresos/exportar/', views.exportar_ingresos_excel, name='exportar-ingresos-excel'),
    # path('ajax/load-precio-servicio/', views.ajax_load_precio_servicio, name='ajax-load-precio-servicio'),

    # ========== OTRAS RUTAS ==========
    path('', views.inicio, name='home'),  # Ruta raíz que redirige al inicio
    # Comentado temporalmente hasta que se implementen las vistas
    # path('acerca-de/', views.acerca_de, name='acerca-de'),
    # path('contacto/', views.contacto, name='contacto'),
    
    # ========== GESTIÓN DE CITAS ==========
    # Comentado temporalmente hasta que se implementen las vistas de citas
    # path('citas/', views.lista_citas, name='lista_citas'),
    # path('citas/nueva/', views.crear_cita, name='crear_cita'),
    # path('citas/<int:pk>/editar/', views.editar_cita, name='editar_cita'),
    # path('citas/<int:pk>/eliminar/', views.eliminar_cita, name='eliminar_cita'),

    # API para horas disponibles de agenda
    # path('api/agenda/horas-disponibles/<str:fecha>/', views.obtener_horas_disponibles, name='obtener_horas_disponibles'),

    # ========== INCLUSIÓN DE ROUTERS ==========
    # Incluye automáticamente las URLs generadas por el router para ViewSets
    # Esto crea URLs como: /agendas/, /agendas/{id}/, /registros/, /registros/{id}/
    path('', include(router.urls)),
]<|MERGE_RESOLUTION|>--- conflicted
+++ resolved
@@ -37,32 +37,25 @@
     # ========== URLS DE DASHBOARDS ==========
     # Página de inicio que redirige según el rol del usuario
     path('inicio/', views.inicio, name='inicio'),
-    
+
     # Dashboard para el jefe del taller
     path('dashboard-jefe/', views.dashboard_jefe, name='dashboard_jefe'),
-    
+
     # Dashboard para el encargado
     path('dashboard-encargado/', views.dashboard_encargado, name='dashboard_encargado'),
-    
+
     # Dashboard para el mecánico
     path('dashboard-mecanico/', views.dashboard_mecanico, name='dashboard_mecanico'),
     path('mecanico/reparacion/<int:reparacion_id>/', views.gestionar_reparacion_mecanico, name='gestionar_reparacion_mecanico'),
-    
+
     # Gestión de tareas
     path('tareas/', views.listar_tareas, name='listar_tareas'),
-<<<<<<< HEAD
     path('tareas/', views.listar_tareas, name='lista_tareas'),  # Alias para compatibilidad con templates
     path('tareas/crear/', views.crear_tarea, name='crear_tarea'),
     path('tareas/editar/<int:tarea_id>/', views.editar_tarea, name='editar_tarea'),
     path('tareas/eliminar/<int:tarea_id>/', views.eliminar_tarea, name='eliminar_tarea'),
     path('tareas/<int:tarea_id>/estado/<str:nuevo_estado>/', views.cambiar_estado_tarea, name='cambiar_estado_tarea'),
-=======
-    path('tareas/crear/', views.crear_tarea, name='crear_tarea'),
-    path('tareas/editar/<int:tarea_id>/', views.editar_tarea, name='editar_tarea'),
-    path('tareas/eliminar/<int:tarea_id>/', views.eliminar_tarea, name='eliminar_tarea'),
-    path('tareas/cambiar-estado/<int:tarea_id>/<str:nuevo_estado>/', views.cambiar_estado_tarea, name='cambiar_estado_tarea'),
->>>>>>> 92f915fc
-    
+
     # Dashboard de reparaciones
     path('reparaciones/', views.dashboard_reparaciones, name='dashboard_reparaciones'),
     path('reparaciones/nueva/', views.crear_reparacion, name='crear_reparacion'),
@@ -72,7 +65,7 @@
     # Reportes
     path('reportes/ingresos/', views.reportes_ingresos, name='reportes_ingresos'),
     path('reportes/ingresos/exportar/', views.exportar_ingresos_excel, name='exportar_ingresos_excel'),
-    
+
     # ========== URLS DE API REST ==========
     # URLs automáticas para operaciones CRUD usando Django REST Framework
     # Estas URLs siguen el patrón REST: GET, POST, PUT, DELETE
@@ -85,7 +78,7 @@
     path('vehiculos/editar/<int:pk>/', views.vehiculo_editar, name='vehiculo-editar'),
     path('vehiculos/eliminar/<int:pk>/', views.vehiculo_eliminar, name='vehiculo-eliminar'),
     path('api/clientes/buscar/', views.buscar_clientes, name='buscar-clientes'),
-    
+
     # Clientes - operaciones CRUD automáticas
     path('clientes/', views.ClienteListCreate.as_view(), name='clientes-list-create'),        # GET (listar), POST (crear)
     path('clientes/<int:pk>/', views.ClienteRetrieveUpdateDestroy.as_view(), name='cliente-detail'),  # GET, PUT, DELETE por ID
@@ -125,18 +118,10 @@
     path('empleados/eliminar/<int:pk>/', views.empleados_eliminar, name='empleados-eliminar'),  # Confirmación para eliminar empleado
 
     # ========== GESTIÓN DE SERVICIOS ==========
-<<<<<<< HEAD
     path('servicios/lista/', views.servicios_lista, name='servicios-lista'),          # Listar todos los servicios
     path('servicios/crear/', views.servicios_crear, name='servicios-crear'),           # Formulario para crear servicio
     path('servicios/editar/<int:pk>/', views.servicios_editar, name='servicios-editar'),  # Formulario para editar servicio
     path('servicios/eliminar/<int:pk>/', views.servicios_eliminar, name='servicios-eliminar'),  # Confirmación para eliminar servicio
-=======
-    # IMPORTANTE: No eliminar estas URLs - están referenciadas en base.html línea 107
-    path('servicios/lista/', views.servicios_lista, name='servicios-lista'),
-    path('servicios/crear/', views.servicios_crear, name='servicios-crear'),
-    path('servicios/editar/<int:pk>/', views.servicios_editar, name='servicios-editar'),
-    path('servicios/eliminar/<int:pk>/', views.servicios_eliminar, name='servicios-eliminar'),
->>>>>>> 92f915fc
 
     # ========== GESTIÓN DE CITAS ==========
     # IMPORTANTE: Estas URLs son requeridas por dashboard_encargado.html y dashboard_jefe.html
@@ -181,7 +166,7 @@
     # Comentado temporalmente hasta que se implementen las vistas
     # path('acerca-de/', views.acerca_de, name='acerca-de'),
     # path('contacto/', views.contacto, name='contacto'),
-    
+
     # ========== GESTIÓN DE CITAS ==========
     # Comentado temporalmente hasta que se implementen las vistas de citas
     # path('citas/', views.lista_citas, name='lista_citas'),
